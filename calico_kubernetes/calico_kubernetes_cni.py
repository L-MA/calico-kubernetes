# Copyright 2015 Metaswitch Networks
#
# Licensed under the Apache License, Version 2.0 (the 'License');
# you may not use this file except in compliance with the License.
# You may obtain a copy of the License at
#
#     http://www.apache.org/licenses/LICENSE-2.0
#
# Unless required by applicable law or agreed to in writing, software
# distributed under the License is distributed on an 'AS IS' BASIS,
# WITHOUT WARRANTIES OR CONDITIONS OF ANY KIND, either express or implied.
# See the License for the specific language governing permissions and
# limitations under the License.

import socket
import logging
import json
import os
import sys
import requests
import re
import sh

from netaddr import IPAddress, IPNetwork, AddrFormatError
from docker import Client
from docker.errors import APIError
import pycalico
from pycalico.netns import PidNamespace,remove_veth
<<<<<<< HEAD
from pycalico.ipam import IPAMClient, SequentialAssignment
from pycalico.datastore_datatypes import Rule, Rules, IPPool
=======
from pycalico.ipam import IPAMClient
from pycalico.datastore_datatypes import Rules
>>>>>>> 404b35e2
from logutils import configure_logger
from subprocess import CalledProcessError, PIPE, Popen

ETCD_AUTHORITY_ENV = 'ETCD_AUTHORITY'
CALICOCTL_PATH = os.environ.get('CALICOCTL_PATH', 'calicoctl')
KUBE_API_ROOT = os.environ.get('KUBE_API_ROOT',
                               'http://kubernetes-master:8080/api/v1/')
LOG_DIR = '/var/log/calico/kubernetes'

DEFAULT_POLICY = os.environ.get('DEFAULT_POLICY', 'allow')
POLICY_ANNOTATION_KEY = "projectcalico.org/policy"

ORCHESTRATOR_ID = "docker"
HOSTNAME = socket.gethostname()

ENV = None
"""
Holds the environment dictionary.
"""

CONFIG = None
"""
Holds the CNI network config loaded from stdin.
"""

_log = logging.getLogger(__name__)
_datastore_client = IPAMClient()
_docker_client = Client()
_calicoctl = sh.Command(CALICOCTL_PATH).bake(_env=os.environ)


def calico_kubernetes_cni(args):
    """
    Orchestrate top level function

    :param args: dict of values to pass to other functions (see: validate_args)
    """
    if args['command'] == 'ADD':
        create(args)
    elif args['command'] == 'DEL':
        delete(args)
    else:
        _log.warning('Unknown command: %s', args['command'])


def create(args):
    """"
    Handle a pod-create event.
    Print allocated IP as json to STDOUT

    :param args: dict of values to pass to other functions (see: validate_args)
    """
    container_id = args['container_id']
    namespace = args['namespace']
    pod_name = args['pod_name']
    netns = args['netns']
    interface = args['interface']
    net_name = args['name']
<<<<<<< HEAD
    subnet = args['subnet']
    profile_name = '%s_%s_%s' % (namespace, pod_name, container_id[:12])
=======
>>>>>>> 404b35e2

    _log.info('Configuring pod %s' % pod_name)

    endpoint = _create_calico_endpoint(container_id=container_id,
                                       interface=interface)

    _set_profile_on_endpoint(container_id=container_id,
                             namespace=namespace,
                             endpoint=endpoint,
                             pod_name=pod_name,
                             profile_name=profile_name)

    dump = json.dumps(
        {
            "ip4": {
                "ip": "%s" % endpoint.ipv4_nets.copy().pop()
            }
        })
    _log.info('Dumping info to kubernetes: %s' % dump)
    print(dump)

    _log.info('Finished Creating pod %s' % pod_name)


def delete(args):
    """
    Cleanup after a pod.

    :param args: dict of values to pass to other functions (see: validate_args)
    """
    container_id = args['container_id']
    net_name = args['name']
    namespace = args['namespace']
    pod_name = args['pod_name']
    profile_name = '%s_%s_%s' % (namespace, pod_name, container_id[:12])

    _log.info('Deleting pod %s' % container_id)

    # Remove the profile for the workload.
    _container_remove(hostname=HOSTNAME,
                      orchestrator_id=ORCHESTRATOR_ID,
                      container_id=container_id)

    # Delete profile if only member
    if _datastore_client.profile_exists(profile_name) and \
       len(_datastore_client.get_profile_members(profile_name)) < 1:
        try:
            _log.info("Profile %s has no members, removing from datastore" % profile_name)
            _datastore_client.remove_profile(profile_name)
        except:
            _log.error("Cannot remove profile %s: Profile cannot be found." % container_id)
            sys.exit(1)


def _create_calico_endpoint(container_id, interface):
    """
    Configure the Calico interface for a pod.
    Return Endpoint and IP

    :param container_id (str):
    :param interface (str): iface to use
    :rtype Endpoint: Endpoint created
    """
    _log.info('Configuring Calico networking.')

    try:
        _ = _datastore_client.get_endpoint(hostname=HOSTNAME,
                                          orchestrator_id=ORCHESTRATOR_ID,
                                          workload_id=container_id)
    except KeyError:
        # Calico doesn't know about this container.  Continue.
        pass
    else:
        _log.error("This container has already been configured with Calico Networking.")
        sys.exit(1)

    endpoint = _container_add(hostname=HOSTNAME,
                              orchestrator_id=ORCHESTRATOR_ID,
                              container_id=container_id,
                              interface=interface)

    _log.info('Finished configuring network interface')
    return endpoint


def _container_add(hostname, orchestrator_id, container_id, interface):
    """
    Add a container to Calico networking
    Return Endpoint object and newly allocated IP

    :param hostname (str): Host for enndpoint allocation
    :param orchestrator_id (str): Specifies orchestrator
    :param container_id (str):
    :param interface (str): iface to use
    :rtype Endpoint: Endpoint created
    """
<<<<<<< HEAD
    # Allocate and Assign ip address through _datastore_client
    pool, ip = _assign_to_pool(subnet)
=======
    # Allocate and Assign ip address through datastore_client
    try:
        ip = _assign_ip_address()
    except CalledProcessError, e:
        _log.exception("Error assigning IP address using IPAM plugin")
        sys.exit(e.returncode)
>>>>>>> 404b35e2

    # Create Endpoint object
    try:
        _log.info("Creating endpoint with IP address %s for container %s",
                  ip, container_id)
        ep = _datastore_client.create_endpoint(HOSTNAME, ORCHESTRATOR_ID,
                                              container_id, [ip])
    except AddrFormatError:
<<<<<<< HEAD
        _log.error("This node is not configured for IPv%d. Unassigning IP "
                   "address %s then exiting." % ip.version, ip)
        _datastore_client.unassign_address(pool, ip)
=======
        _log.error("This node is not configured for IPv%d, exiting.", ip.version)
>>>>>>> 404b35e2
        sys.exit(1)

    # Obtain the pid of the running container
    pid = _get_container_pid(container_id)

    # Create the veth, move into the container namespace, add the IP and
    # set up the default routes.
    _log.info("Creating the veth with pid %s on interface %s", pid, interface)
    ep.mac = ep.provision_veth(PidNamespace(pid), interface)
    _datastore_client.set_endpoint(ep)

    return ep


def _container_remove(hostname, orchestrator_id, container_id):
    """
    Remove the indicated container on this host from Calico networking

    :param hostname (str): Host for enndpoint allocation
    :param orchestrator_id (str): Specifies orchestrator
    :param container_id (str):
    """
    # Un-assign the IP address by calling out to the IPAM plugin
    _unassign_ip_address()

    # Find the endpoint ID. We need this to find any ACL rules
    try:
        endpoint = _datastore_client.get_endpoint(hostname=hostname,
                                                 orchestrator_id=orchestrator_id,
                                                 workload_id=container_id)
    except KeyError:
        _log.error("Container %s doesn't contain any endpoints" % container_id)
        sys.exit(1)

<<<<<<< HEAD
    # Remove any IP address assignments that this endpoint has
    for net in endpoint.ipv4_nets | endpoint.ipv6_nets:
        assert net.size == 1, "Only 1 address allowed per endpoint. Found in network: %s" % net
        _datastore_client.unassign_address(None, net.ip)

=======
>>>>>>> 404b35e2
    # Remove the endpoint
    remove_veth(endpoint.name)

    # Remove the container from the datastore.
    _datastore_client.remove_workload(hostname=hostname,
                                     orchestrator_id=orchestrator_id,
                                     workload_id=container_id)

    _log.info("Removed Calico interface from %s" % container_id)


def _set_profile_on_endpoint(container_id, namespace, endpoint, pod_name, profile_name):
    """
    Configure the calico profile to the endpoint

    :param endpoint (Endpoint obj): Endpoint to set profile on
    :param profile_name (str): Profile name to add to endpoint
    """
    _log.info('Configuring Pod Profile: %s' % profile_name)

    if not _datastore_client.profile_exists(profile_name):
        _log.info("Creating new profile %s." % (profile_name))
        rules = _generate_rules(container_id, namespace, pod_name, profile_name)
        _datastore_client.create_profile(profile_name, rules)
        inbound_rules, outbound_rules = _get_annotations_rules(namespace, pod_name)
        _apply_rules(profile_name, inbound_rules, outbound_rules)
        _apply_tags(container_id, namespace, pod_name, profile_name)

    # Also set the profile for the workload.
    _datastore_client.set_profiles_on_endpoint(profile_names=[profile_name],
                                               endpoint_id=endpoint.endpoint_id)


def _assign_ip_address():
    """
    Assigns and returns an IPv4 address using the IPAM plugin specified in CONFIG.
    :return:
    """
    # May throw CalledProcessError - let it.  We may want to replace this with our own Exception.
    result = _call_ipam_plugin()
    _log.debug("IPAM plugin result: %s", result)

    try:
        # Load the response and get the assigned IP address.
        result = json.loads(result)
    except ValueError:
        _log.exception("Failed to parse IPAM response, exiting")
        sys.exit(1)

    # The request was successful.  Get the IP.
    _log.info("IPAM result: %s", result)
    return IPNetwork(result["ipv4"]["ip"])


def _unassign_ip_address():
    """
<<<<<<< HEAD
    pool = IPPool(subnet)
    version = IPNetwork(subnet).version
    _datastore_client.add_ip_pool(version, pool)
    candidate = SequentialAssignment().allocate(pool)
    candidate = IPAddress(candidate)
=======
    Un-assigns the IP address for this container using the IPAM plugin specified in CONFIG.
    :return:
    """
    # Try to un-assign the address.  Catch exceptions - we don't want to stop execution if
    # we fail to un-assign the address.
    _log.info("Un-assigning IP address")
    try:
        result = _call_ipam_plugin()
        _log.debug("IPAM plugin result: %s", result)
    except CalledProcessError:
        _log.exception("IPAM plugin failed to un-assign IP address.")


def _call_ipam_plugin():
    """
    Calls through to the specified IPAM plugin.
>>>>>>> 404b35e2

    :param config: IPAM config as specified in the CNI network configuration file.  A
        dictionary with the following form:
        {
          type: <IPAM TYPE>
        }
    :return: Response from the IPAM plugin.
    """
    # Get the plugin type and location.
    plugin_type = CONFIG['ipam']['type']
    plugin_dir = ENV.get('CNI_PATH')
    _log.info("IPAM plugin type: %s.  Plugin directory: %s", plugin_type, plugin_dir)

    # Find the correct plugin based on the given type.
    plugin_path = os.path.abspath(os.path.join(plugin_dir, plugin_type))
    _log.info("Using IPAM plugin at: %s", plugin_path)

    if not os.path.isfile(plugin_path):
        _log.error("File at %s does not exist. Exiting.", plugin_path)
        sys.exit(1)

    # Execute the plugin and return the result.
    p = Popen(plugin_path, stdin=PIPE, stdout=PIPE, stderr=PIPE)
    stdout, stderr= p.communicate(json.dumps(CONFIG))
    _log.info("IPAM output: \nstdout: %s\nstderr: %s", stdout, stderr)
    return stdout


def _get_container_info(container_id):
    try:
        info = _docker_client.inspect_container(container_id)
    except APIError as e:
        if e.response.status_code == 404:
            _log.error("Container %s was not found. Exiting.", container_id)
        else:
             _log.error(e.message)
        sys.exit(1)
    return info


def _get_container_pid(container_id):
    return _get_container_info(container_id)["State"]["Pid"]


def _apply_rules(profile_name, inbound_rules, outbound_rules):
    """Set the given rules on a given profile.

    1) Remove Calicoctl default rules
    2) Add inbound and outbound rules to profile

    :param profile_name: name of profile to apply rules to
    :param inbound_rules: list of inbound rules in string format (specified in calicoctl profile)
    :param outbound_rules: list of outbound rules in string format (specified in calicoctl profile)
    :return:
    """
    # Return if there are no rules to apply
    if not inbound_rules or outbound_rules:
        _log.info("No rules to apply.")
        return

    try:
        _ = _datastore_client.get_profile(profile_name)
    except:
        _log.exception("ERROR: Could not apply rules. Profile not found: %s, exiting", profile_name)
        sys.exit(1)

    # TODO: This method is append-only, not profile replacement, we need to replace calicoctl calls
    #       but necessary functions are not available in pycalico ATM

    # Remove default inbound rules if and only if there are inbound rules to apply
    if inbound_rules:
        _log.info("Removing default inbound rules.")
        try:
            # Assumes two inbound rules
            _calicoctl('profile', profile_name, 'rule', 'remove', 'inbound', '--at=2')
            _calicoctl('profile', profile_name, 'rule', 'remove', 'inbound', '--at=1')
        except sh.ErrorReturnCode as e:
            _log.error('Could not delete default inbound rules for profile %s '
                       '(assumed 2 inbound)\n%s', profile_name, e)

    # Call calicoctl to populate inbound rules
    for rule in inbound_rules:
        _log.info('Applying inbound rule \n%s', rule)
        try:
            _calicoctl('profile', profile_name, 'rule', 'add', 'inbound', rule)
        except sh.ErrorReturnCode as e:
            _log.error('Could not apply inbound rule %s.\n%s', rule, e)

    if outbound_rules:
        _log.info("Removing default outbound rules.")
        try:
            # Assumes one outbound rule
            _calicoctl('profile', profile_name, 'rule', 'remove', 'outbound', '--at=1')
        except:
            _log.error('Could not delete default outbound rules for profile %s '
                       '(assumed 1 outbound)\n%s', profile_name, e)

    # Call calicoctl to populate outbound rules
    for rule in outbound_rules:
        _log.info('Applying outbound rule \n%s' % rule)
        try:
            _calicoctl('profile', profile_name, 'rule', 'add', 'outbound', rule)
        except sh.ErrorReturnCode as e:
            _log.error('Could not apply outbound rule %s.\n%s', rule, e)

    _log.info('Finished applying rules.')


def _apply_tags(container_id, namespace, pod_name, profile_name):
    """Apply tags to profile.

    Add tags generated from Kubernetes Labels and Namespace
        Ex. labels: {key:value} -> tags+= namespace_key_value
    Add tag for namespace
        Ex. namespace: default -> tags+= namespace_default

    This is in addition to Calico's default pod_name tag,

    :param self.profile_name: The name of the Calico profile.
    :type self.profile_name: string
    :param pod: The config dictionary for the pod being created.
    :type pod: dict
    :return:
    """
    try:
        profile = _datastore_client.get_profile(profile_name)
    except KeyError:
        _log.error('Could not apply tags. Profile %s could not be found. Exiting', profile_name)
        sys.exit(1)

    # Grab namespace and create a tag if it exists.
    ns_tag = _get_namespace_tag(namespace)

    if ns_tag:
        _log.info('Adding tag %s' % ns_tag)
        profile.tags.add(ns_tag)
    else:
        _log.warning('Namespace tag cannot be generated')

    # Create tags from labels
    labels = _get_metadata(namespace, pod_name, 'labels')
    if labels:
        for k, v in labels.iteritems():
            tag = _label_to_tag(k, v)
            _log.info('Adding tag ' + tag)
            profile.tags.add(tag)

    _datastore_client.profile_update_tags(profile)

    _log.info('Finished applying tags.')


def _generate_rules(container_id, namespace, pod_name, profile_name):
    """Generate rules based on user set policy and namespace

    This function returns a Rules datastore object.
    Users can set policy using the environment variable DEFAULT_POLICY.
    The default policy is allow all incoming and outgoing traffic.
    If pod belongs to kube-system namespace, always allow all incoming and
       outgoing traffic.

    :return rules: a Rules object with attached inbound and outbound Rule objects
    """
    _log.info("Generating rules for pod %s", pod_name)

    inbound_rules=[]
    outbound_rules=[]

    # kube-system services need to be accessed by all namespaces
    if namespace == "kube-system" :
        _log.info("Pod %s belongs to the kube-system namespace - "
                  "Creating rules to allow all inbound and outbound traffic", pod_name)
        inbound_rules.append(Rule(action="allow"))
        outbound_rules.append(Rule(action="allow"))
    elif namespace and DEFAULT_POLICY == 'ns_isolation':
        _log.info("Creating rules to only allow traffic from namespace %s and "
                  "allow all outgoing traffic", namespace)
        ns_tag = _get_namespace_tag(namespace)
        inbound_rules = Rule(action="allow", src_tag=ns_tag)
        outbound_rules = Rule(action="allow")
    else:
        _log.info("Creating rules to allow all incoming and outgoing traffic")
        inbound_rules = Rule(action="allow")
        outbound_rules = Rule(action="allow")

    rules = Rules(id=profile_name,
                  inbound_rules=inbound_rules,
                  outbound_rules=outbound_rules)

    return rules


def _get_annotations_rules(namespace, pod_name):
    """Get rules from a pod's annotations

    :param namepsace: Namespace that pod belongs to
    :param pod_name: Name of pod
    :return: List of inbound rules
    """
    _log.info("Looking for rules on the pod's annotations")

    inbound_rules = []
    outbound_rules = []
    annotations = _get_metadata(namespace, pod_name, "annotations")

    if annotations and POLICY_ANNOTATION_KEY in annotations:
        _log.info("Getting Policy Rules from Annotation of pod %s", pod_name)

        # Remove Default Rule (Allow Namespace)
        rules = annotations[POLICY_ANNOTATION_KEY]

        # Rules separated by semicolons
        for rule in rules.split(";"):
            args = rule.split(" ")

            # Labels are declared in the annotations with the format 'label X=Y'
            # These must be converted into format 'tag NAMESPACE_X_Y' to be parsed by calicoctl.
            if 'label' in args:
                # Replace arg 'label' with arg 'tag'
                label_ind = args.index('label')
                args[label_ind] = 'tag'

                # Split given label 'key=value' into components 'key', 'value'
                label = args[label_ind + 1]
                key, value = label.split('=')

                # Compose Calico tag out of key, value components
                tag = _label_to_tag(key, value)
                args[label_ind + 1] = tag

            # Remove empty strings and add to rule list
            args = filter(None, args)
            inbound_rules.append(args)

    return inbound_rules, outbound_rules


def _label_to_tag(ns, label_key, label_value):
    """
    Labels are key-value pairs, tags are single strings. This function handles that translation
    1) Concatenate key and value with '='
    2) Prepend a pod's namespace followed by '/' if available
    3) Escape the generated string so it is Calico compatible

    :param label_key: key to label
    :param label_value: value to given key for a label
    :param namespace: Namespace string, input None if not available
    :param types: (self, string, string, string)
    :return single string tag
    :rtype string
    """
    tag = '%s=%s' % (label_key, label_value)
    tag = '%s/%s' % (ns, tag)
    tag = _escape_chars(tag)
    return tag


def _get_namespace_tag(namespace):
    """
    Pull metadata for namespace and return it and a generated NS tag
    """
    ns_tag = _escape_chars('%s=%s' % ('namespace', namespace))
    return ns_tag


def _escape_chars(unescaped_string):
    """
    Calico can only handle 3 special chars, '_.-'
    This function uses regex sub to replace SCs with '_'
    """
    # Character to replace symbols
    swap_char = '_'

    # If swap_char is in string, double it.
    unescaped_string = re.sub(swap_char, "%s%s" % (swap_char, swap_char), unescaped_string)

    # Substitute all invalid chars.
    return re.sub('[^a-zA-Z0-9\.\_\-]', swap_char, unescaped_string)


def _get_metadata(namespace, pod_name, key):
    """Return the Metadata[key] of the pod to which the container belongs to"""
    pod_info = _get_pod_config(namespace, pod_name)
    try:
        metadata = pod_info["metadata"][key]
    except KeyError:
        _log.warning("Metadata for \"%s\" on pod \"%s\" not found.", key, pod_name)
        metadata = None
    return metadata


def _get_pod_config(namespace, pod_name):
     """
     Get the list of pods from the Kube API server.
     """
     pods = _get_api_path('pods')
     _log.debug('Got pods %s', pods)

     for pod in pods:
         _log.debug('Processing pod %s', pod)
         if pod['metadata']['namespace'].replace('/', '_') == namespace and \
                         pod['metadata']['name'].replace('/', '_') == pod_name:
             this_pod = pod
             break
         else:
             raise KeyError('Pod %s not found', pod_name)
     _log.debug('Got pod data %s', this_pod)
     return this_pod


def _get_api_path(path):
    """Get a resource from the API specified API path.

    e.g.
    _get_api_path('pods')

    :param path: The relative path to an API endpoint.
    :return: A list of JSON API objects
    :rtype list
    """
    _log.info('Getting API Resource: %s from KUBE_API_ROOT: %s', path, KUBE_API_ROOT)
    bearer_token = _get_api_token()
    session = requests.Session()
    session.headers.update({'Authorization': 'Bearer ' + bearer_token})
    response = session.get(KUBE_API_ROOT + path, verify=False)
    response_body = response.text

    # The response body contains some metadata, and the pods themselves
    # under the 'items' key.
    return json.loads(response_body)['items']


def _get_api_token():
    """
    Get the kubelet Bearer token for this node, used for HTTPS auth.
    If no token exists, this method will return an empty string.
    :return: The token.
    :rtype: str
    """
    _log.info('Getting Kubernetes Authorization')

    try:
        with open('/var/lib/kubelet/kubernetes_auth') as f:
            json_string = f.read()
    except IOError as e:
        _log.warning("Failed to open auth_file (%s). Assuming insecure mode", e)
        if _api_root_secure():
            _log.error("Cannot use insecure mode. API root is set to"
                       "secure (%s). Exiting", KUBE_API_ROOT)
            sys.exit(1)
        else:
            return ""

    _log.info('Got kubernetes_auth: ' + json_string)
    auth_data = json.loads(json_string)
    return auth_data['BearerToken']


def _api_root_secure():
    """
    Checks whether the KUBE_API_ROOT is secure or insecure.
    If not an http or https address, exit.

    :return: Boolean: True if secure. False if insecure
    """
    if (KUBE_API_ROOT[:5] == 'https'):
        return True
    elif (KUBE_API_ROOT[:5] == 'http:'):
        return False
    else:
        _log.error('KUBE_API_ROOT is not set correctly (%s). Please specify '
                    'a http or https address. Exiting', KUBE_API_ROOT)
        sys.exit(1)


def validate_args(env, conf):
    """
    Validate and organize environment and stdin args

    ENV =   {
                'CNI_IFNAME': 'eth0',                   req [default: 'eth0']
                'CNI_ARGS': '',
                'CNI_COMMAND': 'ADD',                   req
                'CNI_PATH': '.../.../...',
                'CNI_NETNS': 'netns',                   req [default: 'netns']
                'CNI_CONTAINERID': '1234abcd68',        req
            }
    CONF =  {
                "name": "test",                         req
                "type": "calico",
                "ipam": {
                    "type": "calico-ipam",
                    "subnet": "10.22.0.0/16",           req
                    "routes": [{"dst": "0.0.0.0/0"}],   optional (unsupported)
                    "range-start": ""                   optional (unsupported)
                    "range-end": ""                     optional (unsupported)
                    }
            }
    args = {
                'command': ENV['CNI_COMMAND']
                'interface': ENV['CNI_IFNAME']
                'netns': ENV['CNI_NETNS']
                'name': CONF['name']
                'subnet': CONF['ipam']['subnet']
    }

    :param env (dict): Environment variables from CNI.
    :param conf (dict): STDIN arguments converted to json dict
    :rtype dict:
    """
    _log.debug('Environment: %s' % env)
    _log.debug('Config: %s' % conf)

    args = {}

    # ENV
    try:
        args['command'] = env['CNI_COMMAND']
    except KeyError:
        _log.error('No CNI_COMMAND in Environment')
        sys.exit(1)
    else:
        if args['command'] not in ["ADD", "DEL"]:
            _log.error('CNI_COMMAND \'%s\' not recognized' % args['command'])

    try:
        args['container_id'] = env['CNI_CONTAINERID']
    except KeyError:
        _log.error('No CNI_CONTAINERID in Environment')
        sys.exit(1)

    try:
        cni_args = dict(arg.split('=') for arg in env['CNI_ARGS'].split(';'))
    except KeyError:
        _log.error('No CNI_ARGS in Environment')
        sys.exit(1)

    try:
        args['namespace'] = cni_args['K8S_POD_NAMESPACE']
    except KeyError:
        _log.error('No K8S_POD_NAMESPACE in Environment')
        sys.exit(1)

    try:
        args['pod_name'] = cni_args['K8S_POD_NAME']
    except KeyError:
        _log.error('No K8S_POD_NAME in Environment')
        sys.exit(1)

    try:
        args['interface'] = env['CNI_IFNAME']
    except KeyError:
        _log.exception(
            'No CNI_IFNAME in Environment, using interface \'eth0\'')
        args['interface'] = 'eth0'

    try:
        args['netns'] = env['CNI_NETNS']
    except KeyError:
        _log.exception('No CNI_NETNS in Environment, using \'netns\'')
        args['netns'] = 'netns'

    # CONF
    try:
        args['name'] = conf['name']
    except KeyError:
        _log.error('No Name in Network Config')
        sys.exit(1)

    try:
        args['ipam'] = conf['ipam']
        _ = args['ipam']['type']
    except KeyError:
        _log.error('No IPAM specified in Network Config')
        sys.exit(1)

    _log.debug('Validated Args: %s' % args)
    return args


if __name__ == '__main__':
    # Setup logger
    if not os.path.exists(LOG_DIR):
        os.makedirs(LOG_DIR)
    hdlr = logging.FileHandler(filename=LOG_DIR+'/calico-kubernetes-cni.log')
    formatter = logging.Formatter('%(asctime)s %(levelname)s %(message)s')
    hdlr.setFormatter(formatter)
    _log.addHandler(hdlr)
    _log.setLevel(logging.DEBUG)

    pycalico_logger = logging.getLogger(pycalico.__name__)
    configure_logger(pycalico_logger, logging.DEBUG, False)

    # Environment
    global ENV
    ENV = os.environ.copy()

    # Populate a global variable with the config read from stdin so that
    global CONFIG
    conf_raw = ''.join(sys.stdin.readlines()).replace('\n', '')
    CONFIG = json.loads(conf_raw).copy()

    # Scrub args
    args = validate_args(ENV, CONFIG)

    # Call plugin
    calico_kubernetes_cni(args)<|MERGE_RESOLUTION|>--- conflicted
+++ resolved
@@ -26,13 +26,8 @@
 from docker.errors import APIError
 import pycalico
 from pycalico.netns import PidNamespace,remove_veth
-<<<<<<< HEAD
-from pycalico.ipam import IPAMClient, SequentialAssignment
+from pycalico.ipam import IPAMClient
 from pycalico.datastore_datatypes import Rule, Rules, IPPool
-=======
-from pycalico.ipam import IPAMClient
-from pycalico.datastore_datatypes import Rules
->>>>>>> 404b35e2
 from logutils import configure_logger
 from subprocess import CalledProcessError, PIPE, Popen
 
@@ -91,11 +86,7 @@
     netns = args['netns']
     interface = args['interface']
     net_name = args['name']
-<<<<<<< HEAD
-    subnet = args['subnet']
     profile_name = '%s_%s_%s' % (namespace, pod_name, container_id[:12])
-=======
->>>>>>> 404b35e2
 
     _log.info('Configuring pod %s' % pod_name)
 
@@ -192,17 +183,12 @@
     :param interface (str): iface to use
     :rtype Endpoint: Endpoint created
     """
-<<<<<<< HEAD
-    # Allocate and Assign ip address through _datastore_client
-    pool, ip = _assign_to_pool(subnet)
-=======
     # Allocate and Assign ip address through datastore_client
     try:
         ip = _assign_ip_address()
     except CalledProcessError, e:
         _log.exception("Error assigning IP address using IPAM plugin")
         sys.exit(e.returncode)
->>>>>>> 404b35e2
 
     # Create Endpoint object
     try:
@@ -211,13 +197,7 @@
         ep = _datastore_client.create_endpoint(HOSTNAME, ORCHESTRATOR_ID,
                                               container_id, [ip])
     except AddrFormatError:
-<<<<<<< HEAD
-        _log.error("This node is not configured for IPv%d. Unassigning IP "
-                   "address %s then exiting." % ip.version, ip)
-        _datastore_client.unassign_address(pool, ip)
-=======
         _log.error("This node is not configured for IPv%d, exiting.", ip.version)
->>>>>>> 404b35e2
         sys.exit(1)
 
     # Obtain the pid of the running container
@@ -252,14 +232,6 @@
         _log.error("Container %s doesn't contain any endpoints" % container_id)
         sys.exit(1)
 
-<<<<<<< HEAD
-    # Remove any IP address assignments that this endpoint has
-    for net in endpoint.ipv4_nets | endpoint.ipv6_nets:
-        assert net.size == 1, "Only 1 address allowed per endpoint. Found in network: %s" % net
-        _datastore_client.unassign_address(None, net.ip)
-
-=======
->>>>>>> 404b35e2
     # Remove the endpoint
     remove_veth(endpoint.name)
 
@@ -283,7 +255,11 @@
     if not _datastore_client.profile_exists(profile_name):
         _log.info("Creating new profile %s." % (profile_name))
         rules = _generate_rules(container_id, namespace, pod_name, profile_name)
-        _datastore_client.create_profile(profile_name, rules)
+        try:
+            _datastore_client.create_profile(profile_name, rules)
+        except:
+            _log.exception("Cannot create profile.")
+            sys.exit(1)
         inbound_rules, outbound_rules = _get_annotations_rules(namespace, pod_name)
         _apply_rules(profile_name, inbound_rules, outbound_rules)
         _apply_tags(container_id, namespace, pod_name, profile_name)
@@ -316,13 +292,6 @@
 
 def _unassign_ip_address():
     """
-<<<<<<< HEAD
-    pool = IPPool(subnet)
-    version = IPNetwork(subnet).version
-    _datastore_client.add_ip_pool(version, pool)
-    candidate = SequentialAssignment().allocate(pool)
-    candidate = IPAddress(candidate)
-=======
     Un-assigns the IP address for this container using the IPAM plugin specified in CONFIG.
     :return:
     """
@@ -339,7 +308,6 @@
 def _call_ipam_plugin():
     """
     Calls through to the specified IPAM plugin.
->>>>>>> 404b35e2
 
     :param config: IPAM config as specified in the CNI network configuration file.  A
         dictionary with the following form:
@@ -526,8 +494,8 @@
         outbound_rules = Rule(action="allow")
 
     rules = Rules(id=profile_name,
-                  inbound_rules=inbound_rules,
-                  outbound_rules=outbound_rules)
+                  inbound_rules=[inbound_rules],
+                  outbound_rules=[outbound_rules])
 
     return rules
 
@@ -546,7 +514,7 @@
     annotations = _get_metadata(namespace, pod_name, "annotations")
 
     if annotations and POLICY_ANNOTATION_KEY in annotations:
-        _log.info("Getting Policy Rules from Annotation of pod %s", pod_name)
+        _log.info("Getting policy rules from annotation of pod %s", pod_name)
 
         # Remove Default Rule (Allow Namespace)
         rules = annotations[POLICY_ANNOTATION_KEY]
@@ -567,7 +535,7 @@
                 key, value = label.split('=')
 
                 # Compose Calico tag out of key, value components
-                tag = _label_to_tag(key, value)
+                tag = _label_to_tag(namespace, key, value)
                 args[label_ind + 1] = tag
 
             # Remove empty strings and add to rule list
@@ -577,7 +545,7 @@
     return inbound_rules, outbound_rules
 
 
-def _label_to_tag(ns, label_key, label_value):
+def _label_to_tag(namespace, label_key, label_value):
     """
     Labels are key-value pairs, tags are single strings. This function handles that translation
     1) Concatenate key and value with '='
@@ -592,7 +560,7 @@
     :rtype string
     """
     tag = '%s=%s' % (label_key, label_value)
-    tag = '%s/%s' % (ns, tag)
+    tag = '%s/%s' % (namespace, tag)
     tag = _escape_chars(tag)
     return tag
 
@@ -732,7 +700,6 @@
                 "type": "calico",
                 "ipam": {
                     "type": "calico-ipam",
-                    "subnet": "10.22.0.0/16",           req
                     "routes": [{"dst": "0.0.0.0/0"}],   optional (unsupported)
                     "range-start": ""                   optional (unsupported)
                     "range-end": ""                     optional (unsupported)
@@ -743,7 +710,6 @@
                 'interface': ENV['CNI_IFNAME']
                 'netns': ENV['CNI_NETNS']
                 'name': CONF['name']
-                'subnet': CONF['ipam']['subnet']
     }
 
     :param env (dict): Environment variables from CNI.
