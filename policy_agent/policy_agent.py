--- conflicted
+++ resolved
@@ -183,17 +183,12 @@
         self.namespace = json["metadata"]["namespace"]
         try:
             self.ep_id = json["metadata"]["annotations"][EPID_ANNOTATION_KEY]
-<<<<<<< HEAD
-        except:
-            # CD4: TODO
-            pass
-    
-=======
         except KeyError:
-            _log.error("Pod %s has no calico endpoint" % self.get_key())
+            # If the annotations do not contain a Calico endpoint, it is likely because the plugin
+            # hasn't processed this pod yet.
+            _log.info("Pod %s has no calico endpoint" % self.get_key())
             self.ep_id = None
 
->>>>>>> 8e997156
     def get_key(self):
         return "%s/%s" % (self.namespace, self.name)
 
